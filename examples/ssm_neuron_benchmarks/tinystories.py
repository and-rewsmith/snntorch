--- conflicted
+++ resolved
@@ -31,12 +31,6 @@
 DECODE_EVERY_N_BATCHES = 50
 print("Device: ", DEVICE)
 
-<<<<<<< HEAD
-# Model options
-
-# Reproducibility
-=======
->>>>>>> 8d07ac1a
 torch.manual_seed(1337)
 if torch.cuda.is_available():
     torch.cuda.manual_seed_all(1337)
@@ -115,10 +109,6 @@
             learn_beta=LEARN_BETA,
         )
         self.fc_out = nn.Linear(hidden_dim, vocab_size)
-<<<<<<< HEAD
-        # untied output head
-=======
->>>>>>> 8d07ac1a
 
     def forward(self, x):
         T = x.size(0)
